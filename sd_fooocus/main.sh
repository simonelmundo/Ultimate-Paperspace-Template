--- conflicted
+++ resolved
@@ -44,12 +44,7 @@
     pip install --upgrade pip
     pip install --upgrade wheel setuptools
     
-<<<<<<< HEAD
-    cd $REPO_DIR
-    pip3 install pygit2 packaging
-=======
     pip install pygit2 packaging
->>>>>>> 66034132
     
     touch /tmp/sd_fooocus.prepared
 else
